--- conflicted
+++ resolved
@@ -311,20 +311,12 @@
 				if h == zone {
 					return "@", true
 				}
-<<<<<<< HEAD
-				suffix := "." + zone
-=======
 				suffix := "."+zone
->>>>>>> 5677405b
 				if n := strings.TrimSuffix(h, suffix); n != h {
 					return n, true
 				}
 				return "", false
-<<<<<<< HEAD
 			}()
-=======
-			}
->>>>>>> 5677405b
 			if !ok {
 				// Not in this zone.
 				continue
